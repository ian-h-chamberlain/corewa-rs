--- conflicted
+++ resolved
@@ -35,41 +35,6 @@
         let mut metadata = Self::default();
         let mut origin: Option<String> = None;
 
-<<<<<<< HEAD
-        let lines = {
-            let mut lines = Vec::new();
-            for line in input
-                .split_terminator('\n')
-                .filter_map(|line| metadata.parse_line(line))
-            {
-                let split_line: Vec<String> = line.split_whitespace().map(str::to_string).collect();
-
-                let token = split_line.get(0).map(|s| s.to_uppercase());
-                match token.as_deref() {
-                    Some("ORG") | Some("END") => {
-                        if let Some(new_origin) = split_line.get(1).as_deref() {
-                            if let Some(old_origin) = &origin {
-                                // TODO proper warnings
-                                eprintln!(
-                                    "WARNING: ORG already defined as {:?}, new definition {:?} will be ignored",
-                                    old_origin,
-                                    new_origin,
-                                );
-                                continue;
-                            }
-
-                            origin = split_line.get(1).map(|s| s.to_string());
-                        } else if token.as_deref() == Some("ORG") {
-                            // TODO real error, for now this is basically just a warning
-                            eprintln!("ERROR: ORG must have argument");
-                            continue;
-                        }
-
-                        lines.push(line);
-                    }
-                    _ => lines.push(line),
-                }
-=======
         let mut set_origin = |new_origin: String| {
             if let Some(old_origin) = origin.as_ref() {
                 // TODO (#25) proper warnings instead of just eprintln
@@ -105,7 +70,6 @@
                 }
             } else {
                 // TODO (#25) return error
->>>>>>> 8200e346
             }
         }
 
